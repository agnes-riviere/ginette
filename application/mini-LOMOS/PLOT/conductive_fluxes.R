--- conflicted
+++ resolved
@@ -32,11 +32,7 @@
   xlab("Time (days)") +
   ylab("Depth (m)") +
   scale_fill_gradientn(colours=c(re,"white", bl), na.value = "grey98",
-<<<<<<< HEAD
-                       limits = range(pretty(c(min(fld$z), max(fld$z)))),breaks=pretty(c(min(fld$z), max(fld$z))))   +                              
-=======
-                       limits = range(pretty(c(min(fld$z), max(fld$z)))),breaks=pretty(c(min(fld$z), max(fld$z))))  +                              
->>>>>>> f946edb4
+ limits = range(pretty(c(min(fld$z), max(fld$z)))),breaks=pretty(c(min(fld$z), max(fld$z))))   +                              
   theme_bw()+
   theme(legend.title = element_text(size = 15),
         legend.text = element_text(size = 10)) 
